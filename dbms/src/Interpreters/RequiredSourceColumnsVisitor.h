--- conflicted
+++ resolved
@@ -38,11 +38,7 @@
 };
 
 /// Extracts all the information about columns and tables from ASTSelectQuery block into ColumnNamesContext object.
-<<<<<<< HEAD
-/// It doesn't use anithing but AST. It visits nodes from bottom to top except ASTFunction content to get aliases in right manner.
-=======
 /// It doesn't use anything but AST. It visits nodes from bottom to top except ASTFunction content to get aliases in right manner.
->>>>>>> 644e9fc3
 /// @note There's some ambiguousness with nested columns names that can't be solved without schema.
 using RequiredSourceColumnsVisitor = InDepthNodeVisitor<RequiredSourceColumnsMatcher, false>;
 
