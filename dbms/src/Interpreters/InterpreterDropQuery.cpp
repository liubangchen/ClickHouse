#include <Poco/File.h>

#include <Databases/IDatabase.h>
#include <Interpreters/Context.h>
#include <Interpreters/DDLWorker.h>
#include <Interpreters/InterpreterDropQuery.h>
#include <Interpreters/ExternalDictionariesLoader.h>
#include <Parsers/ASTDropQuery.h>
#include <Storages/IStorage.h>
#include <Common/escapeForFileName.h>
#include <Common/quoteString.h>
#include <Common/typeid_cast.h>


namespace DB
{

namespace ErrorCodes
{
    extern const int TABLE_WAS_NOT_DROPPED;
    extern const int DATABASE_NOT_EMPTY;
    extern const int UNKNOWN_DATABASE;
    extern const int READONLY;
    extern const int LOGICAL_ERROR;
    extern const int SYNTAX_ERROR;
    extern const int UNKNOWN_TABLE;
    extern const int QUERY_IS_PROHIBITED;
    extern const int UNKNOWN_DICTIONARY;
}


InterpreterDropQuery::InterpreterDropQuery(const ASTPtr & query_ptr_, Context & context_) : query_ptr(query_ptr_), context(context_) {}


BlockIO InterpreterDropQuery::execute()
{
    auto & drop = query_ptr->as<ASTDropQuery &>();

    checkAccess(drop);

    if (!drop.cluster.empty())
        return executeDDLQueryOnCluster(query_ptr, context, {drop.database});

    if (!drop.table.empty())
    {
        if (!drop.is_dictionary)
            return executeToTable(drop.database, drop.table, drop.kind, drop.if_exists, drop.temporary, drop.no_ddl_lock);
        else
            return executeToDictionary(drop.database, drop.table, drop.kind, drop.if_exists, drop.temporary, drop.no_ddl_lock);
    }
    else if (!drop.database.empty())
        return executeToDatabase(drop.database, drop.kind, drop.if_exists);
    else
        throw Exception("Nothing to drop, both names are empty.", ErrorCodes::LOGICAL_ERROR);
}


BlockIO InterpreterDropQuery::executeToTable(
    String & database_name_,
    String & table_name,
    ASTDropQuery::Kind kind,
    bool if_exists,
    bool if_temporary,
    bool no_ddl_lock)
{
    if (if_temporary || database_name_.empty())
    {
        auto & session_context = context.hasSessionContext() ? context.getSessionContext() : context;

        if (session_context.isExternalTableExist(table_name))
            return executeToTemporaryTable(table_name, kind);
    }

    String database_name = database_name_.empty() ? context.getCurrentDatabase() : database_name_;

    auto ddl_guard = (!no_ddl_lock ? context.getDDLGuard(database_name, table_name) : nullptr);

    DatabaseAndTable database_and_table = tryGetDatabaseAndTable(database_name, table_name, if_exists);

    if (database_and_table.first && database_and_table.second)
    {
        if (kind == ASTDropQuery::Kind::Detach)
        {
            database_and_table.second->shutdown();
            /// If table was already dropped by anyone, an exception will be thrown
            auto table_lock = database_and_table.second->lockExclusively(context.getCurrentQueryId());
            /// Drop table from memory, don't touch data and metadata
            database_and_table.first->detachTable(database_and_table.second->getTableName());
        }
        else if (kind == ASTDropQuery::Kind::Truncate)
        {
            database_and_table.second->checkTableCanBeDropped();

            /// If table was already dropped by anyone, an exception will be thrown
            auto table_lock = database_and_table.second->lockExclusively(context.getCurrentQueryId());
            /// Drop table data, don't touch metadata
            database_and_table.second->truncate(query_ptr, context, table_lock);
        }
        else if (kind == ASTDropQuery::Kind::Drop)
        {
            database_and_table.second->checkTableCanBeDropped();

            database_and_table.second->shutdown();
            /// If table was already dropped by anyone, an exception will be thrown

            auto table_lock = database_and_table.second->lockExclusively(context.getCurrentQueryId());

            const std::string metadata_file_without_extension =
                database_and_table.first->getMetadataPath()
                + escapeForFileName(database_and_table.second->getTableName());

            const auto prev_metadata_name = metadata_file_without_extension + ".sql";
            const auto drop_metadata_name = metadata_file_without_extension + ".sql.tmp_drop";

            /// Try to rename metadata file and delete the data
            try
            {
                /// There some kind of tables that have no metadata - ignore renaming
                if (Poco::File(prev_metadata_name).exists())
                    Poco::File(prev_metadata_name).renameTo(drop_metadata_name);
                /// Delete table data
                database_and_table.second->drop(table_lock);
            }
            catch (...)
            {
                if (Poco::File(drop_metadata_name).exists())
                    Poco::File(drop_metadata_name).renameTo(prev_metadata_name);
                throw;
            }

            String table_data_path_relative = database_and_table.first->getTableDataPath(database_and_table.second->getTableName());

            /// Delete table metadata and table itself from memory
            database_and_table.first->removeTable(context, database_and_table.second->getTableName());
            database_and_table.second->is_dropped = true;

<<<<<<< HEAD
=======
            String database_data_path = database_and_table.first->getDataPath();

>>>>>>> 6f28e69e
            /// If it is not virtual database like Dictionary then drop remaining data dir
            if (!table_data_path_relative.empty())
            {
<<<<<<< HEAD
                String table_data_path = context.getPath() + table_data_path_relative;
=======
                String table_data_path = context.getPath() + database_data_path + "/" + escapeForFileName(table_name);
>>>>>>> 6f28e69e

                if (Poco::File(table_data_path).exists())
                    Poco::File(table_data_path).remove(true);
            }
        }
    }

    return {};
}


BlockIO InterpreterDropQuery::executeToDictionary(
    String & database_name_,
    String & dictionary_name,
    ASTDropQuery::Kind kind,
    bool if_exists,
    bool is_temporary,
    bool no_ddl_lock)
{
    if (is_temporary)
        throw Exception("Temporary dictionaries are not possible.", ErrorCodes::SYNTAX_ERROR);

    String database_name = database_name_.empty() ? context.getCurrentDatabase() : database_name_;

    auto ddl_guard = (!no_ddl_lock ? context.getDDLGuard(database_name, dictionary_name) : nullptr);

    DatabasePtr database = tryGetDatabase(database_name, if_exists);

    if (!database || !database->isDictionaryExist(context, dictionary_name))
    {
        if (!if_exists)
            throw Exception(
                "Dictionary " + backQuoteIfNeed(database_name) + "." + backQuoteIfNeed(dictionary_name) + " doesn't exist.",
                ErrorCodes::UNKNOWN_DICTIONARY);
        else
            return {};
    }

    if (kind == ASTDropQuery::Kind::Detach)
    {
        /// Drop dictionary from memory, don't touch data and metadata
        database->detachDictionary(dictionary_name, context);
    }
    else if (kind == ASTDropQuery::Kind::Truncate)
    {
        throw Exception("Cannot TRUNCATE dictionary", ErrorCodes::SYNTAX_ERROR);
    }
    else if (kind == ASTDropQuery::Kind::Drop)
    {
        database->removeDictionary(context, dictionary_name);
    }
    return {};
}

BlockIO InterpreterDropQuery::executeToTemporaryTable(String & table_name, ASTDropQuery::Kind kind)
{
    if (kind == ASTDropQuery::Kind::Detach)
        throw Exception("Unable to detach temporary table.", ErrorCodes::SYNTAX_ERROR);
    else
    {
        auto & context_handle = context.hasSessionContext() ? context.getSessionContext() : context;
        StoragePtr table = context_handle.tryGetExternalTable(table_name);
        if (table)
        {
            if (kind == ASTDropQuery::Kind::Truncate)
            {
                /// If table was already dropped by anyone, an exception will be thrown
                auto table_lock = table->lockExclusively(context.getCurrentQueryId());
                /// Drop table data, don't touch metadata
                table->truncate(query_ptr, context, table_lock);
            }
            else if (kind == ASTDropQuery::Kind::Drop)
            {
                context_handle.tryRemoveExternalTable(table_name);
                table->shutdown();
                /// If table was already dropped by anyone, an exception will be thrown
                auto table_lock = table->lockExclusively(context.getCurrentQueryId());
                /// Delete table data
                table->drop(table_lock);
                table->is_dropped = true;
            }
        }
    }

    return {};
}

BlockIO InterpreterDropQuery::executeToDatabase(String & database_name, ASTDropQuery::Kind kind, bool if_exists)
{
    auto ddl_guard = context.getDDLGuard(database_name, "");

    if (auto database = tryGetDatabase(database_name, if_exists))
    {
        if (kind == ASTDropQuery::Kind::Truncate)
        {
            throw Exception("Unable to truncate database.", ErrorCodes::SYNTAX_ERROR);
        }
        else if (kind == ASTDropQuery::Kind::Detach)
        {
            context.detachDatabase(database_name);
            database->shutdown();
        }
        else if (kind == ASTDropQuery::Kind::Drop)
        {
            for (auto iterator = database->getTablesIterator(context); iterator->isValid(); iterator->next())
            {
                String current_table_name = iterator->name();
                executeToTable(database_name, current_table_name, kind, false, false, false);
            }

            for (auto iterator = database->getDictionariesIterator(context); iterator->isValid(); iterator->next())
            {
                String current_dictionary = iterator->name();
                executeToDictionary(database_name, current_dictionary, kind, false, false, false);
            }

            auto context_lock = context.getLock();

            /// Someone could have time to delete the database before us.
            context.assertDatabaseExists(database_name);

            /// Someone could have time to create a table in the database to be deleted while we deleted the tables without the context lock.
            if (!context.getDatabase(database_name)->empty(context))
                throw Exception("New table appeared in database being dropped. Try dropping it again.", ErrorCodes::DATABASE_NOT_EMPTY);

            /// Delete database information from the RAM
            context.detachDatabase(database_name);

            database->shutdown();

            /// Delete the database.
            database->drop(context);

            /// Old ClickHouse versions did not store database.sql files
            Poco::File database_metadata_file(context.getPath() + "metadata/" + escapeForFileName(database_name) + ".sql");
            if (database_metadata_file.exists())
                database_metadata_file.remove(false);
        }
    }

    return {};
}

DatabasePtr InterpreterDropQuery::tryGetDatabase(String & database_name, bool if_exists)
{
    return if_exists ? context.tryGetDatabase(database_name) : context.getDatabase(database_name);
}

DatabaseAndTable InterpreterDropQuery::tryGetDatabaseAndTable(String & database_name, String & table_name, bool if_exists)
{
    DatabasePtr database = tryGetDatabase(database_name, if_exists);

    if (database)
    {
        StoragePtr table = database->tryGetTable(context, table_name);
        if (!table && !if_exists)
            throw Exception("Table " + backQuoteIfNeed(database_name) + "." + backQuoteIfNeed(table_name) + " doesn't exist.",
                            ErrorCodes::UNKNOWN_TABLE);

        return {std::move(database), std::move(table)};
    }
    return {};
}

void InterpreterDropQuery::checkAccess(const ASTDropQuery & drop)
{
    const Settings & settings = context.getSettingsRef();
    auto readonly = settings.readonly;
    bool allow_ddl = settings.allow_ddl;

    /// It's allowed to drop temporary tables.
    if ((!readonly && allow_ddl) || (drop.database.empty() && context.tryGetExternalTable(drop.table) && readonly >= 2))
        return;

    if (readonly)
        throw Exception("Cannot drop table in readonly mode", ErrorCodes::READONLY);

    throw Exception("Cannot drop table. DDL queries are prohibited for the user", ErrorCodes::QUERY_IS_PROHIBITED);
}

}<|MERGE_RESOLUTION|>--- conflicted
+++ resolved
@@ -128,26 +128,16 @@
                 throw;
             }
 
-            String table_data_path_relative = database_and_table.first->getTableDataPath(database_and_table.second->getTableName());
+            String table_data_path_relative = database_and_table.first->getTableDataPath(table_name);
 
             /// Delete table metadata and table itself from memory
             database_and_table.first->removeTable(context, database_and_table.second->getTableName());
             database_and_table.second->is_dropped = true;
 
-<<<<<<< HEAD
-=======
-            String database_data_path = database_and_table.first->getDataPath();
-
->>>>>>> 6f28e69e
             /// If it is not virtual database like Dictionary then drop remaining data dir
             if (!table_data_path_relative.empty())
             {
-<<<<<<< HEAD
                 String table_data_path = context.getPath() + table_data_path_relative;
-=======
-                String table_data_path = context.getPath() + database_data_path + "/" + escapeForFileName(table_name);
->>>>>>> 6f28e69e
-
                 if (Poco::File(table_data_path).exists())
                     Poco::File(table_data_path).remove(true);
             }
