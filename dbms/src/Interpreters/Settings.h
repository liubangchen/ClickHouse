#pragma once

#include <Core/Defines.h>
#include <Interpreters/SettingsCommon.h>


namespace Poco
{
    namespace Util
    {
        class AbstractConfiguration;
    }
}

namespace DB
{

class Field;

/** Settings of query execution.
  */
struct Settings
{
    /// For initialization from empty initializer-list to be "value initialization", not "aggregate initialization" in C++14.
    /// http://en.cppreference.com/w/cpp/language/aggregate_initialization
    Settings() {}

    /** List of settings: type, name, default value.
      *
      * This looks rather unconvenient. It is done that way to avoid repeating settings in different places.
      * Note: as an alternative, we could implement settings to be completely dynamic in form of map: String -> Field,
      *  but we are not going to do it, because settings is used everywhere as static struct fields.
      */

#define APPLY_FOR_SETTINGS(M) \
    M(SettingUInt64, min_compress_block_size, 65536, "The actual size of the block to compress, if the uncompressed data less than max_compress_block_size is no less than this value and no less than the volume of data for one mark.") \
    M(SettingUInt64, max_compress_block_size, 1048576, "The maximum size of blocks of uncompressed data before compressing for writing to a table.") \
    M(SettingUInt64, max_block_size, DEFAULT_BLOCK_SIZE, "Maximum block size for reading") \
    M(SettingUInt64, max_insert_block_size, DEFAULT_INSERT_BLOCK_SIZE, "The maximum block size for insertion, if we control the creation of blocks for insertion.") \
    M(SettingUInt64, min_insert_block_size_rows, DEFAULT_INSERT_BLOCK_SIZE, "Squash blocks passed to INSERT query to specified size in rows, if blocks are not big enough.") \
    M(SettingUInt64, min_insert_block_size_bytes, (DEFAULT_INSERT_BLOCK_SIZE * 256), "Squash blocks passed to INSERT query to specified size in bytes, if blocks are not big enough.") \
    M(SettingMaxThreads, max_threads, 0, "The maximum number of threads to execute the request. By default, it is determined automatically.") \
    M(SettingUInt64, max_read_buffer_size, DBMS_DEFAULT_BUFFER_SIZE, "The maximum size of the buffer to read from the filesystem.") \
    M(SettingUInt64, max_distributed_connections, 1024, "The maximum number of connections for distributed processing of one query (should be greater than max_threads).") \
    M(SettingUInt64, max_query_size, 262144, "Which part of the query can be read into RAM for parsing (the remaining data for INSERT, if any, is read later)") \
    M(SettingUInt64, interactive_delay, 100000, "The interval in microseconds to check if the request is cancelled, and to send progress info.") \
    M(SettingSeconds, connect_timeout, DBMS_DEFAULT_CONNECT_TIMEOUT_SEC, "Connection timeout if there are no replicas.") \
    M(SettingMilliseconds, connect_timeout_with_failover_ms, DBMS_DEFAULT_CONNECT_TIMEOUT_WITH_FAILOVER_MS, "Connection timeout for selecting first healthy replica.") \
    M(SettingSeconds, receive_timeout, DBMS_DEFAULT_RECEIVE_TIMEOUT_SEC, "") \
    M(SettingSeconds, send_timeout, DBMS_DEFAULT_SEND_TIMEOUT_SEC, "") \
    M(SettingMilliseconds, queue_max_wait_ms, 5000, "The wait time in the request queue, if the number of concurrent requests exceeds the maximum.") \
    M(SettingUInt64, poll_interval, DBMS_DEFAULT_POLL_INTERVAL, "Block at the query wait loop on the server for the specified number of seconds.") \
    M(SettingUInt64, distributed_connections_pool_size, DBMS_DEFAULT_DISTRIBUTED_CONNECTIONS_POOL_SIZE, "Maximum number of connections with one remote server in the pool.") \
    M(SettingUInt64, connections_with_failover_max_tries, DBMS_CONNECTION_POOL_WITH_FAILOVER_DEFAULT_MAX_TRIES, "The maximum number of attempts to connect to replicas.") \
    M(SettingBool, extremes, false, "Calculate minimums and maximums of the result columns. They can be output in JSON-formats.") \
    M(SettingBool, use_uncompressed_cache, true, "Whether to use the cache of uncompressed blocks.") \
    M(SettingBool, replace_running_query, false, "Whether the running request should be canceled with the same id as the new one.") \
    M(SettingUInt64, background_pool_size, 16, "Number of threads performing background work for tables (for example, merging in merge tree). Only has meaning at server startup.") \
    M(SettingUInt64, background_schedule_pool_size, 16, "Number of threads performing background tasks for replicated tables. Only has meaning at server startup.") \
    \
    M(SettingMilliseconds, distributed_directory_monitor_sleep_time_ms, 100, "Sleep time for StorageDistributed DirectoryMonitors in case there is no work or exception has been thrown.") \
    \
    M(SettingBool, distributed_directory_monitor_batch_inserts, false, "Should StorageDistributed DirectoryMonitors try to batch individual inserts into bigger ones.") \
    \
    M(SettingBool, optimize_move_to_prewhere, true, "Allows disabling WHERE to PREWHERE optimization in SELECT queries from MergeTree.") \
    \
    M(SettingUInt64, replication_alter_partitions_sync, 1, "Wait for actions to manipulate the partitions. 0 - do not wait, 1 - wait for execution only of itself, 2 - wait for everyone.") \
    M(SettingUInt64, replication_alter_columns_timeout, 60, "Wait for actions to change the table structure within the specified number of seconds. 0 - wait unlimited time.") \
    \
    M(SettingLoadBalancing, load_balancing, LoadBalancing::RANDOM, "Which replicas (among healthy replicas) to preferably send a query to (on the first attempt) for distributed processing.") \
    \
    M(SettingTotalsMode, totals_mode, TotalsMode::AFTER_HAVING_EXCLUSIVE, "How to calculate TOTALS when HAVING is present, as well as when max_rows_to_group_by and group_by_overflow_mode = ‘any’ are present.") \
    M(SettingFloat, totals_auto_threshold, 0.5, "The threshold for totals_mode = 'auto'.") \
    \
    M(SettingBool, compile, false, "Whether query compilation is enabled.") \
    M(SettingBool, compile_expressions, false, "Compile some scalar functions and operators to native code.") \
    M(SettingUInt64, min_count_to_compile, 3, "The number of structurally identical queries before they are compiled.") \
    M(SettingUInt64, group_by_two_level_threshold, 100000, "From what number of keys, a two-level aggregation starts. 0 - the threshold is not set.") \
    M(SettingUInt64, group_by_two_level_threshold_bytes, 100000000, "From what size of the aggregation state in bytes, a two-level aggregation begins to be used. 0 - the threshold is not set. Two-level aggregation is used when at least one of the thresholds is triggered.") \
    M(SettingBool, distributed_aggregation_memory_efficient, false, "Is the memory-saving mode of distributed aggregation enabled.") \
    M(SettingUInt64, aggregation_memory_efficient_merge_threads, 0, "Number of threads to use for merge intermediate aggregation results in memory efficient mode. When bigger, then more memory is consumed. 0 means - same as 'max_threads'.") \
    \
    M(SettingUInt64, max_parallel_replicas, 1, "The maximum number of replicas of each shard used when the query is executed. For consistency (to get different parts of the same partition), this option only works for the specified sampling key. The lag of the replicas is not controlled.") \
    M(SettingUInt64, parallel_replicas_count, 0, "") \
    M(SettingUInt64, parallel_replica_offset, 0, "") \
    \
    M(SettingBool, skip_unavailable_shards, false, "Silently skip unavailable shards.") \
    \
    M(SettingBool, distributed_group_by_no_merge, false, "Do not merge aggregation states from different servers for distributed query processing - in case it is for certain that there are different keys on different shards.") \
    \
    M(SettingUInt64, merge_tree_min_rows_for_concurrent_read, (20 * 8192), "If at least as many lines are read from one file, the reading can be parallelized.") \
    M(SettingUInt64, merge_tree_min_rows_for_seek, 0, "You can skip reading more than that number of rows at the price of one seek per file.") \
    M(SettingUInt64, merge_tree_coarse_index_granularity, 8, "If the index segment can contain the required keys, divide it into as many parts and recursively check them.") \
    M(SettingUInt64, merge_tree_max_rows_to_use_cache, (1024 * 1024), "The maximum number of rows per request, to use the cache of uncompressed data. If the request is large, the cache is not used. (For large queries not to flush out the cache.)") \
    \
    M(SettingBool, merge_tree_uniform_read_distribution, true, "Distribute read from MergeTree over threads evenly, ensuring stable average execution time of each thread within one read operation.") \
    \
    M(SettingUInt64, mysql_max_rows_to_insert, 65536, "The maximum number of rows in MySQL batch insertion of the MySQL storage engine") \
    \
    M(SettingUInt64, optimize_min_equality_disjunction_chain_length, 3, "The minimum length of the expression `expr = x1 OR ... expr = xN` for optimization ") \
    \
    M(SettingUInt64, min_bytes_to_use_direct_io, 0, "The minimum number of bytes for input/output operations is bypassing the page cache. 0 - disabled.") \
    \
    M(SettingBool, force_index_by_date, 0, "Throw an exception if there is a partition key in a table, and it is not used.") \
    M(SettingBool, force_primary_key, 0, "Throw an exception if there is primary key in a table, and it is not used.") \
    \
    M(SettingUInt64, mark_cache_min_lifetime, 10000, "If the maximum size of mark_cache is exceeded, delete only records older than mark_cache_min_lifetime seconds.") \
    \
    M(SettingFloat, max_streams_to_max_threads_ratio, 1, "Allows you to use more sources than the number of threads - to more evenly distribute work across threads. It is assumed that this is a temporary solution, since it will be possible in the future to make the number of sources equal to the number of threads, but for each source to dynamically select available work for itself.") \
    \
    M(SettingCompressionMethod, network_compression_method, CompressionMethod::LZ4, "Allows you to select the method of data compression when writing.") \
    \
    M(SettingInt64, network_zstd_compression_level, 1, "Allows you to select the level of ZSTD compression.") \
    \
    M(SettingUInt64, priority, 0, "Priority of the query. 1 - the highest, higher value - lower priority; 0 - do not use priorities.") \
    \
    M(SettingBool, log_queries, 0, "Log requests and write the log to the system table.") \
    \
    M(SettingUInt64, log_queries_cut_to_length, 100000, "If query length is greater than specified threshold (in bytes), then cut query when writing to query log. Also limit length of printed query in ordinary text log.") \
    \
    M(SettingDistributedProductMode, distributed_product_mode, DistributedProductMode::DENY, "How are distributed subqueries performed inside IN or JOIN sections?") \
    \
    M(SettingUInt64, max_concurrent_queries_for_user, 0, "The maximum number of concurrent requests per user.") \
    \
    M(SettingBool, insert_deduplicate, true, "For INSERT queries in the replicated table, specifies that deduplication of insertings blocks should be preformed") \
    \
    M(SettingUInt64, insert_quorum, 0, "For INSERT queries in the replicated table, wait writing for the specified number of replicas and linearize the addition of the data. 0 - disabled.") \
    M(SettingMilliseconds, insert_quorum_timeout, 600000, "") \
    M(SettingUInt64, select_sequential_consistency, 0, "For SELECT queries from the replicated table, throw an exception if the replica does not have a chunk written with the quorum; do not read the parts that have not yet been written with the quorum.") \
    M(SettingUInt64, table_function_remote_max_addresses, 1000, "The maximum number of different shards and the maximum number of replicas of one shard in the `remote` function.") \
    M(SettingMilliseconds, read_backoff_min_latency_ms, 1000, "Setting to reduce the number of threads in case of slow reads. Pay attention only to reads that took at least that much time.") \
    M(SettingUInt64, read_backoff_max_throughput, 1048576, "Settings to reduce the number of threads in case of slow reads. Count events when the read bandwidth is less than that many bytes per second.") \
    M(SettingMilliseconds, read_backoff_min_interval_between_events_ms, 1000, "Settings to reduce the number of threads in case of slow reads. Do not pay attention to the event, if the previous one has passed less than a certain amount of time.") \
    M(SettingUInt64, read_backoff_min_events, 2, "Settings to reduce the number of threads in case of slow reads. The number of events after which the number of threads will be reduced.") \
    \
    M(SettingFloat, memory_tracker_fault_probability, 0., "For testing of `exception safety` - throw an exception every time you allocate memory with the specified probability.") \
    \
    M(SettingBool, enable_http_compression, 0, "Compress the result if the client over HTTP said that it understands data compressed by gzip or deflate.") \
    M(SettingInt64, http_zlib_compression_level, 3, "Compression level - used if the client on HTTP said that it understands data compressed by gzip or deflate.") \
    \
    M(SettingBool, http_native_compression_disable_checksumming_on_decompress, 0, "If you uncompress the POST data from the client compressed by the native format, do not check the checksum.") \
    \
    M(SettingString, count_distinct_implementation, "uniqExact", "What aggregate function to use for implementation of count(DISTINCT ...)") \
    \
    M(SettingBool, output_format_write_statistics, true, "Write statistics about read rows, bytes, time elapsed in suitable output formats.") \
    \
    M(SettingBool, add_http_cors_header, false, "Write add http CORS header.") \
    \
    M(SettingBool, input_format_skip_unknown_fields, false, "Skip columns with unknown names from input data (it works for JSONEachRow and TSKV formats).") \
    \
    M(SettingBool, input_format_values_interpret_expressions, true, "For Values format: if field could not be parsed by streaming parser, run SQL parser and try to interpret it as SQL expression.") \
    \
    M(SettingBool, output_format_json_quote_64bit_integers, true, "Controls quoting of 64-bit integers in JSON output format.") \
    \
    M(SettingBool, output_format_json_quote_denormals, false, "Enables '+nan', '-nan', '+inf', '-inf' outputs in JSON output format.") \
    \
    M(SettingBool, output_format_json_escape_forward_slashes, true, "Controls escaping forward slashes for string outputs in JSON output format. This is intended for compatibility with JavaScript. Don't confuse with backslashes that are always escaped.") \
    \
    M(SettingUInt64, output_format_pretty_max_rows, 10000, "Rows limit for Pretty formats.") \
    M(SettingBool, output_format_pretty_color, true, "Use ANSI escape sequences to paint colors in Pretty formats") \
    \
    M(SettingBool, use_client_time_zone, false, "Use client timezone for interpreting DateTime string values, instead of adopting server timezone.") \
    \
    M(SettingBool, send_progress_in_http_headers, false, "Send progress notifications using X-ClickHouse-Progress headers. Some clients do not support high amount of HTTP headers (Python requests in particular), so it is disabled by default.") \
    \
    M(SettingUInt64, http_headers_progress_interval_ms, 100, "Do not send HTTP headers X-ClickHouse-Progress more frequently than at each specified interval.") \
    \
    M(SettingBool, fsync_metadata, 1, "Do fsync after changing metadata for tables and databases (.sql files). Could be disabled in case of poor latency on server with high load of DDL queries and high load of disk subsystem.") \
    \
    M(SettingUInt64, input_format_allow_errors_num, 0, "Maximum absolute amount of errors while reading text formats (like CSV, TSV). In case of error, if both absolute and relative values are non-zero, and at least absolute or relative amount of errors is lower than corresponding value, will skip until next line and continue.") \
    M(SettingFloat, input_format_allow_errors_ratio, 0, "Maximum relative amount of errors while reading text formats (like CSV, TSV). In case of error, if both absolute and relative values are non-zero, and at least absolute or relative amount of errors is lower than corresponding value, will skip until next line and continue.") \
    \
    M(SettingBool, join_use_nulls, 0, "Use NULLs for non-joined rows of outer JOINs. If false, use default value of corresponding columns data type.") \
    \
    M(SettingUInt64, preferred_block_size_bytes, 1000000, "") \
    \
    M(SettingUInt64, max_replica_delay_for_distributed_queries, 300, "If set, distributed queries of Replicated tables will choose servers with replication delay in seconds less than the specified value (not inclusive). Zero means do not take delay into account.") \
    M(SettingBool, fallback_to_stale_replicas_for_distributed_queries, 1, "Suppose max_replica_delay_for_distributed_queries is set and all replicas for the queried table are stale. If this setting is enabled, the query will be performed anyway, otherwise the error will be reported.") \
    M(SettingUInt64, preferred_max_column_in_block_size_bytes, 0, "Limit on max column size in block while reading. Helps to decrease cache misses count. Should be close to L2 cache size.") \
    \
    M(SettingBool, insert_distributed_sync, false, "If setting is enabled, insert query into distributed waits until data will be sent to all nodes in cluster.") \
    M(SettingUInt64, insert_distributed_timeout, 0, "Timeout for insert query into distributed. Setting is used only with insert_distributed_sync enabled. Zero value means no timeout.") \
    M(SettingInt64, distributed_ddl_task_timeout, 180, "Timeout for DDL query responses from all hosts in cluster. Negative value means infinite.") \
    M(SettingMilliseconds, stream_flush_interval_ms, DEFAULT_QUERY_LOG_FLUSH_INTERVAL_MILLISECONDS, "Timeout for flushing data from streaming storages.") \
    M(SettingString, format_schema, "", "Schema identifier (used by schema-based formats)") \
    M(SettingBool, insert_allow_materialized_columns, 0, "If setting is enabled, Allow materialized columns in INSERT.") \
    M(SettingSeconds, http_connection_timeout, DEFAULT_HTTP_READ_BUFFER_CONNECTION_TIMEOUT, "HTTP connection timeout.") \
    M(SettingSeconds, http_send_timeout, DEFAULT_HTTP_READ_BUFFER_TIMEOUT, "HTTP send timeout") \
    M(SettingSeconds, http_receive_timeout, DEFAULT_HTTP_READ_BUFFER_TIMEOUT, "HTTP receive timeout") \
    M(SettingBool, optimize_throw_if_noop, false, "If setting is enabled and OPTIMIZE query didn't actually assign a merge then an explanatory exception is thrown") \
    M(SettingBool, use_index_for_in_with_subqueries, true, "Try using an index if there is a subquery or a table expression on the right side of the IN operator.") \
    M(SettingBool, empty_result_for_aggregation_by_empty_set, false, "Return empty result when aggregating without keys on empty set.") \
    M(SettingBool, allow_distributed_ddl, true, "If it is set to true, then a user is allowed to executed distributed DDL queries.") \
    M(SettingUInt64, odbc_max_field_size, 1024, "Max size of filed can be read from ODBC dictionary. Long strings are truncated.") \
    \
    \
    /** Limits during query execution are part of the settings. \
      * Used to provide a more safe execution of queries from the user interface. \
      * Basically, limits are checked for each block (not every row). That is, the limits can be slightly violated. \
      * Almost all limits apply only to SELECTs. \
      * Almost all limits apply to each stream individually. \
      */ \
    \
    M(SettingUInt64, max_rows_to_read, 0, "Limit on read rows from the most 'deep' sources. That is, only in the deepest subquery. When reading from a remote server, it is only checked on a remote server.") \
    M(SettingUInt64, max_bytes_to_read, 0, "Limit on read bytes (after decompression) from the most 'deep' sources. That is, only in the deepest subquery. When reading from a remote server, it is only checked on a remote server.") \
    M(SettingOverflowMode<false>, read_overflow_mode, OverflowMode::THROW, "What to do when the limit is exceeded.") \
    \
    M(SettingUInt64, max_rows_to_group_by, 0, "") \
    M(SettingOverflowMode<true>, group_by_overflow_mode, OverflowMode::THROW, "What to do when the limit is exceeded.") \
    M(SettingUInt64, max_bytes_before_external_group_by, 0, "") \
    \
    M(SettingUInt64, max_rows_to_sort, 0, "") \
    M(SettingUInt64, max_bytes_to_sort, 0, "") \
    M(SettingOverflowMode<false>, sort_overflow_mode, OverflowMode::THROW, "What to do when the limit is exceeded.") \
    M(SettingUInt64, max_bytes_before_external_sort, 0, "") \
    \
    M(SettingUInt64, max_result_rows, 0, "Limit on result size in rows. Also checked for intermediate data sent from remote servers.") \
    M(SettingUInt64, max_result_bytes, 0, "Limit on result size in bytes (uncompressed). Also checked for intermediate data sent from remote servers.") \
    M(SettingOverflowMode<false>, result_overflow_mode, OverflowMode::THROW, "What to do when the limit is exceeded.") \
    \
    /* TODO: Check also when merging and finalizing aggregate functions. */ \
    M(SettingSeconds, max_execution_time, 0, "") \
    M(SettingOverflowMode<false>, timeout_overflow_mode, OverflowMode::THROW, "What to do when the limit is exceeded.") \
    \
    M(SettingUInt64, min_execution_speed, 0, "In rows per second.") \
    M(SettingSeconds, timeout_before_checking_execution_speed, 0, "Check that the speed is not too low after the specified time has elapsed.") \
    \
    M(SettingUInt64, max_columns_to_read, 0, "") \
    M(SettingUInt64, max_temporary_columns, 0, "") \
    M(SettingUInt64, max_temporary_non_const_columns, 0, "") \
    \
    M(SettingUInt64, max_subquery_depth, 100, "") \
    M(SettingUInt64, max_pipeline_depth, 1000, "") \
    M(SettingUInt64, max_ast_depth, 1000, "Maximum depth of query syntax tree. Checked after parsing.") \
    M(SettingUInt64, max_ast_elements, 50000, "Maximum size of query syntax tree in number of nodes. Checked after parsing.") \
    M(SettingUInt64, max_expanded_ast_elements, 500000, "Maximum size of query syntax tree in number of nodes after expansion of aliases and the asterisk.") \
    \
    M(SettingUInt64, readonly, 0, "0 - everything is allowed. 1 - only read requests. 2 - only read requests, as well as changing settings, except for the 'readonly' setting.") \
    \
    M(SettingUInt64, max_rows_in_set, 0, "Maximum size of the set (in number of elements) resulting from the execution of the IN section.") \
    M(SettingUInt64, max_bytes_in_set, 0, "Maximum size of the set (in bytes in memory) resulting from the execution of the IN section.") \
    M(SettingOverflowMode<false>, set_overflow_mode, OverflowMode::THROW, "What to do when the limit is exceeded.") \
    \
    M(SettingUInt64, max_rows_in_join, 0, "Maximum size of the hash table for JOIN (in number of rows).") \
    M(SettingUInt64, max_bytes_in_join, 0, "Maximum size of the hash table for JOIN (in number of bytes in memory).") \
    M(SettingOverflowMode<false>, join_overflow_mode, OverflowMode::THROW, "What to do when the limit is exceeded.") \
    \
    M(SettingUInt64, max_rows_to_transfer, 0, "Maximum size (in rows) of the transmitted external table obtained when the GLOBAL IN/JOIN section is executed.") \
    M(SettingUInt64, max_bytes_to_transfer, 0, "Maximum size (in uncompressed bytes) of the transmitted external table obtained when the GLOBAL IN/JOIN section is executed.") \
    M(SettingOverflowMode<false>, transfer_overflow_mode, OverflowMode::THROW, "What to do when the limit is exceeded.") \
    \
    M(SettingUInt64, max_rows_in_distinct, 0, "Maximum number of elements during execution of DISTINCT.") \
    M(SettingUInt64, max_bytes_in_distinct, 0, "Maximum total size of state (in uncompressed bytes) in memory for the execution of DISTINCT.") \
    M(SettingOverflowMode<false>, distinct_overflow_mode, OverflowMode::THROW, "What to do when the limit is exceeded.") \
    \
    M(SettingUInt64, max_memory_usage, 0, "Maximum memory usage for processing of single query. Zero means unlimited.") \
    M(SettingUInt64, max_memory_usage_for_user, 0, "Maximum memory usage for processing all concurrently running queries for the user. Zero means unlimited.") \
    M(SettingUInt64, max_memory_usage_for_all_queries, 0, "Maximum memory usage for processing all concurrently running queries on the server. Zero means unlimited.") \
    \
    M(SettingUInt64, max_network_bandwidth, 0, "The maximum speed of data exchange over the network in bytes per second for a query. Zero means unlimited.") \
    M(SettingUInt64, max_network_bytes, 0, "The maximum number of bytes (compressed) to receive or transmit over the network for execution of the query.") \
    M(SettingUInt64, max_network_bandwidth_for_user, 0, "The maximum speed of data exchange over the network in bytes per second for all concurrently running user queries. Zero means unlimited.")\
    M(SettingUInt64, max_network_bandwidth_for_all_users, 0, "The maximum speed of data exchange over the network in bytes per second for all concurrently running queries. Zero means unlimited.") \
    M(SettingChar, format_csv_delimiter, ',', "The character to be considered as a delimiter in CSV data. If setting with a string, a string has to have a length of 1.") \
    M(SettingBool, format_csv_allow_single_quotes, 1, "If it is set to true, allow strings in single quotes.") \
    M(SettingBool, format_csv_allow_double_quotes, 1, "If it is set to true, allow strings in double quotes.") \
    \
    M(SettingUInt64, enable_conditional_computation, 0, "Enable conditional computations") \
    \
    M(SettingDateTimeInputFormat, date_time_input_format, FormatSettings::DateTimeInputFormat::Basic, "Method to read DateTime from text input formats. Possible values: 'basic' and 'best_effort'.") \
<<<<<<< HEAD
    M(SettingBool, enable_optimize_predicate_expression, 0, "") \
=======
    \
    M(SettingUInt64, low_cardinality_max_dictionary_size, 8192, "Maximum size (in rows) of shared global dictionary for LowCardinality type.") \
    M(SettingBool, low_cardinality_use_single_dictionary_for_part, false, "LowCardinality type serialization setting. If is true, than will use additional keys when global dictionary overflows. Otherwise, will create several shared dictionaries.") \
    M(SettingBool, allow_experimental_low_cardinality_type, false, "Allows to create table with LowCardinality types.") \
    M(SettingBool, allow_experimental_decimal_type, false, "Enables Decimal data type.") \
    \
    M(SettingBool, prefer_localhost_replica, 1, "1 - always send query to local replica, if it exists. 0 - choose replica to send query between local and remote ones according to load_balancing") \
    M(SettingUInt64, max_fetch_partition_retries_count, 5, "Amount of retries while fetching partition from another host.") \

>>>>>>> c376b2d4

#define DECLARE(TYPE, NAME, DEFAULT, DESCRIPTION) \
    TYPE NAME {DEFAULT};

    APPLY_FOR_SETTINGS(DECLARE)

#undef DECLARE

    /// Set setting by name.
    void set(const String & name, const Field & value);

    /// Set setting by name. Read value, serialized in binary form from buffer (for inter-server communication).
    void set(const String & name, ReadBuffer & buf);

    /// Skip value, serialized in binary form in buffer.
    void ignore(const String & name, ReadBuffer & buf);

    /// Set setting by name. Read value in text form from string (for example, from configuration file or from URL parameter).
    void set(const String & name, const String & value);

    /// Get setting by name. Converts value to String.
    String get(const String & name) const;

    bool tryGet(const String & name, String & value) const;

    /** Set multiple settings from "profile" (in server configuration file (users.xml), profiles contain groups of multiple settings).
      * The profile can also be set using the `set` functions, like the profile setting.
      */
    void setProfile(const String & profile_name, Poco::Util::AbstractConfiguration & config);

    /// Load settings from configuration file, at "path" prefix in configuration.
    void loadSettingsFromConfig(const String & path, const Poco::Util::AbstractConfiguration & config);

    /// Read settings from buffer. They are serialized as list of contiguous name-value pairs, finished with empty name.
    /// If readonly=1 is set, ignore read settings.
    void deserialize(ReadBuffer & buf);

    /// Write changed settings to buffer. (For example, to be sent to remote server.)
    void serialize(WriteBuffer & buf) const;
};


}<|MERGE_RESOLUTION|>--- conflicted
+++ resolved
@@ -268,9 +268,7 @@
     M(SettingUInt64, enable_conditional_computation, 0, "Enable conditional computations") \
     \
     M(SettingDateTimeInputFormat, date_time_input_format, FormatSettings::DateTimeInputFormat::Basic, "Method to read DateTime from text input formats. Possible values: 'basic' and 'best_effort'.") \
-<<<<<<< HEAD
     M(SettingBool, enable_optimize_predicate_expression, 0, "") \
-=======
     \
     M(SettingUInt64, low_cardinality_max_dictionary_size, 8192, "Maximum size (in rows) of shared global dictionary for LowCardinality type.") \
     M(SettingBool, low_cardinality_use_single_dictionary_for_part, false, "LowCardinality type serialization setting. If is true, than will use additional keys when global dictionary overflows. Otherwise, will create several shared dictionaries.") \
@@ -280,8 +278,6 @@
     M(SettingBool, prefer_localhost_replica, 1, "1 - always send query to local replica, if it exists. 0 - choose replica to send query between local and remote ones according to load_balancing") \
     M(SettingUInt64, max_fetch_partition_retries_count, 5, "Amount of retries while fetching partition from another host.") \
 
->>>>>>> c376b2d4
-
 #define DECLARE(TYPE, NAME, DEFAULT, DESCRIPTION) \
     TYPE NAME {DEFAULT};
 
