--- conflicted
+++ resolved
@@ -225,9 +225,9 @@
     {
         switch (number)
         {
-            case TypeIndex::Dec32:        return f(TypePair<T, Dec32>());
-            case TypeIndex::Dec64:        return f(TypePair<T, Dec64>());
-            case TypeIndex::Dec128:       return f(TypePair<T, Dec128>());
+            case TypeIndex::Decimal32:    return f(TypePair<T, Decimal32>());
+            case TypeIndex::Decimal64:    return f(TypePair<T, Decimal64>());
+            case TypeIndex::Decimal128:   return f(TypePair<T, Decimal128>());
             default:
                 break;
         }
@@ -275,9 +275,9 @@
     {
         switch (type_num1)
         {
-            case TypeIndex::Dec32: return callOnBasicType<Dec32, _int, _dec, _float>(type_num2, std::forward<F>(f));
-            case TypeIndex::Dec64: return callOnBasicType<Dec64, _int, _dec, _float>(type_num2, std::forward<F>(f));
-            case TypeIndex::Dec128: return callOnBasicType<Dec128, _int, _dec, _float>(type_num2, std::forward<F>(f));
+            case TypeIndex::Decimal32: return callOnBasicType<Decimal32, _int, _dec, _float>(type_num2, std::forward<F>(f));
+            case TypeIndex::Decimal64: return callOnBasicType<Decimal64, _int, _dec, _float>(type_num2, std::forward<F>(f));
+            case TypeIndex::Decimal128: return callOnBasicType<Decimal128, _int, _dec, _float>(type_num2, std::forward<F>(f));
             default:
                 break;
         }
@@ -312,7 +312,6 @@
 {
     switch (number)
     {
-<<<<<<< HEAD
         case TypeIndex::UInt8:          return f(TypePair<T, DataTypeNumber<UInt8>>());
         case TypeIndex::UInt16:         return f(TypePair<T, DataTypeNumber<UInt16>>());
         case TypeIndex::UInt32:         return f(TypePair<T, DataTypeNumber<UInt32>>());
@@ -326,9 +325,9 @@
         case TypeIndex::Float32:        return f(TypePair<T, DataTypeNumber<Float32>>());
         case TypeIndex::Float64:        return f(TypePair<T, DataTypeNumber<Float64>>());
 
-        case TypeIndex::Dec32:          return f(TypePair<T, DataTypeDecimal<Dec32>>());
-        case TypeIndex::Dec64:          return f(TypePair<T, DataTypeDecimal<Dec64>>());
-        case TypeIndex::Dec128:         return f(TypePair<T, DataTypeDecimal<Dec128>>());
+        case TypeIndex::Decimal32:      return f(TypePair<T, DataTypeDecimal<Decimal32>>());
+        case TypeIndex::Decimal64:      return f(TypePair<T, DataTypeDecimal<Decimal64>>());
+        case TypeIndex::Decimal128:     return f(TypePair<T, DataTypeDecimal<Decimal128>>());
 
         case TypeIndex::Date:           return f(TypePair<T, DataTypeDate>());
         case TypeIndex::DateTime:       return f(TypePair<T, DataTypeDateTime>());
@@ -341,23 +340,6 @@
 
         case TypeIndex::UUID:           return f(TypePair<T, DataTypeUUID>());
 
-=======
-        case TypeId<UInt8>::value:        f(T(), UInt8()); break;
-        case TypeId<UInt16>::value:       f(T(), UInt16()); break;
-        case TypeId<UInt32>::value:       f(T(), UInt32()); break;
-        case TypeId<UInt64>::value:       f(T(), UInt64()); break;
-        //case TypeId<UInt128>::value:      f(T(), UInt128()); break;
-
-        case TypeId<Int8>::value:         f(T(), Int8()); break;
-        case TypeId<Int16>::value:        f(T(), Int16()); break;
-        case TypeId<Int32>::value:        f(T(), Int32()); break;
-        case TypeId<Int64>::value:        f(T(), Int64()); break;
-        case TypeId<Int128>::value:       f(T(), Int128()); break;
-
-        case TypeId<Decimal32>::value:        f(T(), Decimal32()); break;
-        case TypeId<Decimal64>::value:        f(T(), Decimal64()); break;
-        case TypeId<Decimal128>::value:       f(T(), Decimal128()); break;
->>>>>>> 51df4222
         default:
             break;
     }
@@ -380,13 +362,12 @@
         case TypeIndex::Int32:          return f(TypePair<DataTypeNumber<Int32>, T>());
         case TypeIndex::Int64:          return f(TypePair<DataTypeNumber<Int64>, T>());
 
-<<<<<<< HEAD
         case TypeIndex::Float32:        return f(TypePair<DataTypeNumber<Float32>, T>());
         case TypeIndex::Float64:        return f(TypePair<DataTypeNumber<Float64>, T>());
 
-        case TypeIndex::Dec32:          return f(TypePair<DataTypeDecimal<Dec32>, T>());
-        case TypeIndex::Dec64:          return f(TypePair<DataTypeDecimal<Dec64>, T>());
-        case TypeIndex::Dec128:         return f(TypePair<DataTypeDecimal<Dec128>, T>());
+        case TypeIndex::Decimal32:      return f(TypePair<DataTypeDecimal<Decimal32>, T>());
+        case TypeIndex::Decimal64:      return f(TypePair<DataTypeDecimal<Decimal64>, T>());
+        case TypeIndex::Decimal128:     return f(TypePair<DataTypeDecimal<Decimal128>, T>());
 
         case TypeIndex::Date:           return f(TypePair<DataTypeDate, T>());
         case TypeIndex::DateTime:       return f(TypePair<DataTypeDateTime, T>());
@@ -398,11 +379,6 @@
         case TypeIndex::Enum16:         return f(TypePair<DataTypeEnum<Int16>, T>());
 
         case TypeIndex::UUID:           return f(TypePair<DataTypeUUID, T>());
-=======
-        case TypeId<Decimal32>::value: return callByTypeAndNumber<Decimal32>(type_num2, std::forward<F>(f));
-        case TypeId<Decimal64>::value: return callByTypeAndNumber<Decimal64>(type_num2, std::forward<F>(f));
-        case TypeId<Decimal128>::value: return callByTypeAndNumber<Decimal128>(type_num2, std::forward<F>(f));
->>>>>>> 51df4222
 
         default:
             break;
