#pragma once

#include <Parsers/IAST.h>
#include <Parsers/ASTQueryWithTableAndOutput.h>
#include <Parsers/ASTQueryWithOnCluster.h>


namespace DB
{

/** ALTER query:
 *  ALTER TABLE [db.]name_type
 *      ADD COLUMN col_name type [AFTER col_after],
 *      DROP COLUMN col_drop [FROM PARTITION partition],
 *      MODIFY COLUMN col_name type,
 *      DROP PARTITION partition,
 *      COMMENT_COLUMN col_name 'comment',
 */

class ASTAlterCommand : public IAST
{
public:
    enum Type
    {
        ADD_COLUMN,
        DROP_COLUMN,
        MODIFY_COLUMN,
        COMMENT_COLUMN,
        MODIFY_ORDER_BY,
        MODIFY_TTL,

        ADD_INDEX,
        DROP_INDEX,
        MATERIALIZE_INDEX,

        ADD_CONSTRAINT,
        DROP_CONSTRAINT,

        DROP_PARTITION,
        ATTACH_PARTITION,
        REPLACE_PARTITION,
        FETCH_PARTITION,
        FREEZE_PARTITION,
        FREEZE_ALL,

        DELETE,
        UPDATE,

        NO_TYPE,
    };

    Type type = NO_TYPE;

    /** The ADD COLUMN query stores the name and type of the column to add
     *  This field is not used in the DROP query
     *  In MODIFY query, the column name and the new type are stored here
     */
    ASTPtr col_decl;

    /** The ADD COLUMN query here optionally stores the name of the column following AFTER
     * The DROP query stores the column name for deletion here
     */
    ASTPtr column;

    /** For MODIFY ORDER BY
     */
    ASTPtr order_by;

    /** The ADD INDEX query stores the IndexDeclaration there.
     */
    ASTPtr index_decl;

    /** The ADD INDEX query stores the name of the index following AFTER.
     *  The DROP INDEX query stores the name for deletion.
     *  The MATERIALIZE INDEX query stores the name of the index to materialize.
     *  The CLEAR INDEX query stores the name of the index to clear.
     */
    ASTPtr index;
<<<<<<< HEAD

    /** The ADD CONSTRAINT query stores the ConstraintDeclaration there.
    */
    ASTPtr constraint_decl;

    /** The DROP CONSTRAINT query stores the name for deletion.
    */
    ASTPtr constraint;
=======
>>>>>>> d7d11b85

    /** Used in DROP PARTITION and ATTACH PARTITION FROM queries.
     *  The value or ID of the partition is stored here.
     */
    ASTPtr partition;

    /// For DELETE/UPDATE WHERE: the predicate that filters the rows to delete/update.
    ASTPtr predicate;

    /// A list of expressions of the form `column = expr` for the UPDATE command.
    ASTPtr update_assignments;

    /// A column comment
    ASTPtr comment;

    /// For MODIFY TTL query
    ASTPtr ttl;

    bool detach = false;        /// true for DETACH PARTITION

    bool part = false;          /// true for ATTACH PART

    bool clear_column = false;  /// for CLEAR COLUMN (do not drop column from metadata)

    bool clear_index = false;   /// for CLEAR INDEX (do not drop index from metadata)

    bool if_not_exists = false; /// option for ADD_COLUMN

    bool if_exists = false;     /// option for DROP_COLUMN, MODIFY_COLUMN, COMMENT_COLUMN

    /** For FETCH PARTITION - the path in ZK to the shard, from which to download the partition.
     */
    String from;

    /** For FREEZE PARTITION - place local backup to directory with specified name.
     */
    String with_name;

    /// REPLACE(ATTACH) PARTITION partition FROM db.table
    String from_database;
    String from_table;
    /// To distinguish REPLACE and ATTACH PARTITION partition FROM db.table
    bool replace = true;

    String getID(char delim) const override { return "AlterCommand" + (delim + std::to_string(static_cast<int>(type))); }

    ASTPtr clone() const override;

protected:
    void formatImpl(const FormatSettings & settings, FormatState & state, FormatStateStacked frame) const override;
};

class ASTAlterCommandList : public IAST
{
public:
    std::vector<ASTAlterCommand *> commands;

    void add(const ASTPtr & command)
    {
        commands.push_back(command->as<ASTAlterCommand>());
        children.push_back(command);
    }

    String getID(char) const override { return "AlterCommandList"; }

    ASTPtr clone() const override;

protected:
    void formatImpl(const FormatSettings & settings, FormatState & state, FormatStateStacked frame) const override;
};

class ASTAlterQuery : public ASTQueryWithTableAndOutput, public ASTQueryWithOnCluster
{
public:
    ASTAlterCommandList * command_list = nullptr;

    String getID(char) const override;

    ASTPtr clone() const override;

    ASTPtr getRewrittenASTWithoutOnCluster(const std::string & new_database) const override
    {
        return removeOnCluster<ASTAlterQuery>(clone(), new_database);
    }

protected:
    void formatQueryImpl(const FormatSettings & settings, FormatState & state, FormatStateStacked frame) const override;
};

}<|MERGE_RESOLUTION|>--- conflicted
+++ resolved
@@ -76,7 +76,6 @@
      *  The CLEAR INDEX query stores the name of the index to clear.
      */
     ASTPtr index;
-<<<<<<< HEAD
 
     /** The ADD CONSTRAINT query stores the ConstraintDeclaration there.
     */
@@ -85,8 +84,6 @@
     /** The DROP CONSTRAINT query stores the name for deletion.
     */
     ASTPtr constraint;
-=======
->>>>>>> d7d11b85
 
     /** Used in DROP PARTITION and ATTACH PARTITION FROM queries.
      *  The value or ID of the partition is stored here.
