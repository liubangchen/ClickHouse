--- conflicted
+++ resolved
@@ -369,26 +369,17 @@
                 parts_queue.erase(selected);
             }
         }
-<<<<<<< HEAD
-=======
-        catch (const zkutil::KeeperException & e)
-        {
-            tryLogCurrentException(log, __PRETTY_FUNCTION__);
-
-            if (e.code == ZooKeeperImpl::ZooKeeper::ZSESSIONEXPIRED)
-                break;
-
-            wakeup_event.tryWait(PART_CHECK_ERROR_SLEEP_MS);
-        }
-        catch (...)
-        {
-            tryLogCurrentException(log, __PRETTY_FUNCTION__);
-            wakeup_event.tryWait(PART_CHECK_ERROR_SLEEP_MS);
-        }
-    }
->>>>>>> f8241120
 
         task_handle->schedule();
+    }
+    catch (const zkutil::KeeperException & e)
+    {
+        tryLogCurrentException(log, __PRETTY_FUNCTION__);
+
+        if (e.code == ZooKeeperImpl::ZooKeeper::ZSESSIONEXPIRED)
+            return;
+
+        task_handle->scheduleAfter(PART_CHECK_ERROR_SLEEP_MS);
     }
     catch (...)
     {
