--- conflicted
+++ resolved
@@ -15,12 +15,8 @@
     MergedColumnOnlyOutputStream(
         MergeTreeData & storage_, const Block & header_, const String & part_path_, bool sync_,
         CompressionCodecPtr default_codec_, bool skip_offsets_,
-<<<<<<< HEAD
-        const std::vector<MergeTreeIndexPtr> & indices_to_recalc,
-        WrittenOffsetColumns & already_written_offset_columns,
-=======
+        const std::vector<MergeTreeIndexPtr> & indices_to_recalc_,
         WrittenOffsetColumns & already_written_offset_columns_,
->>>>>>> dd6f4834
         const MergeTreeIndexGranularity & index_granularity_);
 
     Block getHeader() const override { return header; }
