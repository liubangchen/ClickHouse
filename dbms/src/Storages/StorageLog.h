#pragma once

#include <map>
#include <shared_mutex>
#include <ext/shared_ptr_helper.h>

#include <Poco/File.h>

#include <Storages/IStorage.h>
#include <Common/FileChecker.h>
#include <Common/escapeForFileName.h>


namespace DB
{

/** Offsets to some row number in a file for column in table.
  * They are needed so that you can read the data in several threads.
  */
struct Mark
{
    size_t rows;    /// How many rows are before this offset.
    size_t offset;  /// The offset in compressed file.
};

using Marks = std::vector<Mark>;


/** Implements simple table engine without support of indices.
  * The data is stored in a compressed form.
  */
class StorageLog : public ext::shared_ptr_helper<StorageLog>, public IStorage
{
friend class LogBlockInputStream;
friend class LogBlockOutputStream;

public:
    std::string getName() const override { return "Log"; }
    std::string getTableName() const override { return name; }

    const NamesAndTypesList & getColumnsListImpl() const override { return *columns; }

    BlockInputStreams read(
        const Names & column_names,
        const SelectQueryInfo & query_info,
        const Context & context,
        QueryProcessingStage::Enum & processed_stage,
        size_t max_block_size,
        unsigned num_streams) override;

    BlockOutputStreamPtr write(const ASTPtr & query, const Settings & settings) override;

    void rename(const String & new_path_to_db, const String & new_database_name, const String & new_table_name) override;

    /// Column data
    struct ColumnData
    {
        /// Specifies the column number in the marks file.
        /// Does not necessarily match the column number among the columns of the table: columns with lengths of arrays are also numbered here.
        size_t column_index;

        Poco::File data_file;
        Marks marks;
    };
    using Files_t = std::map<String, ColumnData>;

    bool checkData() const override;

protected:
    /** Attach the table with the appropriate name, along the appropriate path (with / at the end),
      *  (the correctness of names and paths is not verified)
      *  consisting of the specified columns; Create files if they do not exist.
      */
    StorageLog(
        const std::string & path_,
        const std::string & name_,
        NamesAndTypesListPtr columns_,
        const NamesAndTypesList & materialized_columns_,
        const NamesAndTypesList & alias_columns_,
        const ColumnDefaults & column_defaults_,
        size_t max_compress_block_size_);

private:
    String path;
    String name;
    NamesAndTypesListPtr columns;

    mutable std::shared_mutex rwlock;

    Files_t files; /// name -> data

    Names column_names; /// column_index -> name

    Poco::File marks_file;
<<<<<<< HEAD

    /// The order of adding files should not change: it corresponds to the order of the columns in the marks file.
    void addFiles(const String & column_name, const IDataType & type);
=======
    Poco::File null_marks_file;
>>>>>>> 6c8b5e29

    bool loaded_marks;

    size_t max_compress_block_size;
    size_t file_count = 0;

    FileChecker file_checker;

    /// Read marks files if they are not already read.
    /// It is done lazily, so that with a large number of tables, the server starts quickly.
    /// You can not call with a write locked `rwlock`.
    void loadMarks();

    /// Can be called with any state of `rwlock`.
    size_t marksCount();

    void loadMarksImpl(bool load_null_marks);

    /// The order of adding files should not change: it corresponds to the order of the columns in the marks file.
    void addFile(const String & column_name, const IDataType & type, size_t level = 0);

    /** For normal columns, the number of rows in the block is specified in the marks.
      * For array columns and nested structures, there are more than one group of marks that correspond to different files
      *  - for insides (file name.bin) - the total number of array elements in the block is specified,
      *  - for array sizes (file name.size0.bin) - the number of rows (the whole arrays themselves) in the block is specified.
      *
      * Return the first group of marks that contain the number of rows, but not the internals of the arrays.
      */
    const Marks & getMarksWithRealRowCount() const;

    std::string getFullPath() const { return path + escapeForFileName(name) + '/'; }
};

}<|MERGE_RESOLUTION|>--- conflicted
+++ resolved
@@ -92,13 +92,9 @@
     Names column_names; /// column_index -> name
 
     Poco::File marks_file;
-<<<<<<< HEAD
 
     /// The order of adding files should not change: it corresponds to the order of the columns in the marks file.
     void addFiles(const String & column_name, const IDataType & type);
-=======
-    Poco::File null_marks_file;
->>>>>>> 6c8b5e29
 
     bool loaded_marks;
 
