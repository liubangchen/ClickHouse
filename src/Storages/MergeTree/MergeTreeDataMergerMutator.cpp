--- conflicted
+++ resolved
@@ -257,13 +257,8 @@
 
         if (!prev_partition_id || partition_id != *prev_partition_id)
         {
-<<<<<<< HEAD
-            if (partitions.empty() || !partitions.back().empty())
-                partitions.emplace_back();
-=======
             if (parts_ranges.empty() || !parts_ranges.back().empty())
                 parts_ranges.emplace_back();
->>>>>>> e48e4309
             /// New partition frame.
             prev_partition_id = &partition_id;
             prev_part = nullptr;
@@ -286,17 +281,10 @@
             if (!can_merge_callback(*prev_part, part, nullptr))
             {
                 /// Starting new interval in the same partition
-<<<<<<< HEAD
-                if (!partitions.back().empty())
-                    partitions.emplace_back();
-
-                /// Now we haven't previous part, but it affects only logging
-=======
                 if (!parts_ranges.back().empty())
                     parts_ranges.emplace_back();
 
                 /// Now we have no previous part, but it affects only logging
->>>>>>> e48e4309
                 prev_part = nullptr;
             }
         }
@@ -330,13 +318,10 @@
                 current_time,
                 data_settings->merge_with_ttl_timeout,
                 data_settings->ttl_only_drop_parts);
-<<<<<<< HEAD
-        parts_to_merge = merge_selector.select(partitions, max_total_size_to_merge_with_ttl);
+
+        parts_to_merge = merge_selector.select(parts_ranges, max_total_size_to_merge_with_ttl);
         if (!parts_to_merge.empty())
             future_part.merge_type = MergeType::TTL_DELETE;
-=======
-        parts_to_merge = merge_selector.select(parts_ranges, max_total_size_to_merge);
->>>>>>> e48e4309
     }
 
     if (parts_to_merge.empty())
