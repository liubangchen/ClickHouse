--- conflicted
+++ resolved
@@ -189,15 +189,13 @@
     /// Remove all children nodes (non recursive).
     void removeChildren(const std::string & path);
 
-<<<<<<< HEAD
     /// Remove all children nodes (non recursive).
     /// If there're no children for the given path,
     /// this method does not throw an exception.
     void tryRemoveChildren(const std::string & path);
 
-=======
     using WaitCondition = std::function<bool()>;
->>>>>>> b4f0e083
+
     /// Wait for the node to disappear or return immediately if it doesn't exist.
     /// If condition is specified, it is used to return early (when condition returns false)
     /// The function returns true if waited and false if waiting was interrupted by condition.
