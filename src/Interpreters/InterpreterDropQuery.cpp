--- conflicted
+++ resolved
@@ -96,13 +96,9 @@
         {
             context.checkAccess(table->isView() ? AccessType::DROP_VIEW : AccessType::DROP_TABLE, table_id);
             table->shutdown();
-<<<<<<< HEAD
-            TableStructureWriteLockHolder table_lock;
+
+            TableExclusiveLockHolder table_lock;
             if (database->getEngineName() != "Atomic" && database->getEngineName() != "Replicated")
-=======
-            TableExclusiveLockHolder table_lock;
-            if (database->getEngineName() != "Atomic")
->>>>>>> b4f0e083
                 table_lock = table->lockExclusively(context.getCurrentQueryId(), context.getSettingsRef().lock_acquire_timeout);
             /// Drop table from memory, don't touch data and metadata
             if (database->getEngineName() == "Replicated" && context.getClientInfo().query_kind != ClientInfo::QueryKind::REPLICATED_LOG_QUERY) {
@@ -116,20 +112,14 @@
             context.checkAccess(AccessType::TRUNCATE, table_id);
             table->checkTableCanBeDropped();
 
-<<<<<<< HEAD
+            auto table_lock = table->lockExclusively(context.getCurrentQueryId(), context.getSettingsRef().lock_acquire_timeout);
+            auto metadata_snapshot = table->getInMemoryMetadataPtr();
             /// Drop table data, don't touch metadata
-            auto table_lock = table->lockExclusively(context.getCurrentQueryId(), context.getSettingsRef().lock_acquire_timeout);
             if (database->getEngineName() == "Replicated" && context.getClientInfo().query_kind != ClientInfo::QueryKind::REPLICATED_LOG_QUERY) {
                 database->propose(query_ptr);
             } else {
                 table->truncate(query_ptr, context, table_lock);
             }
-=======
-            auto table_lock = table->lockExclusively(context.getCurrentQueryId(), context.getSettingsRef().lock_acquire_timeout);
-            auto metadata_snapshot = table->getInMemoryMetadataPtr();
-            /// Drop table data, don't touch metadata
-            table->truncate(query_ptr, metadata_snapshot, context, table_lock);
->>>>>>> b4f0e083
         }
         else if (query.kind == ASTDropQuery::Kind::Drop)
         {
@@ -138,13 +128,8 @@
 
             table->shutdown();
 
-<<<<<<< HEAD
-            TableStructureWriteLockHolder table_lock;
+            TableExclusiveLockHolder table_lock;
             if (database->getEngineName() != "Atomic" && database->getEngineName() != "Replicated")
-=======
-            TableExclusiveLockHolder table_lock;
-            if (database->getEngineName() != "Atomic")
->>>>>>> b4f0e083
                 table_lock = table->lockExclusively(context.getCurrentQueryId(), context.getSettingsRef().lock_acquire_timeout);
 
             // Prevents recursive drop from drop database query. The original query must specify a table.
