--- conflicted
+++ resolved
@@ -119,11 +119,7 @@
             if (database->getEngineName() == "Replicated" && context.getClientInfo().query_kind != ClientInfo::QueryKind::REPLICATED_LOG_QUERY) {
                 database->propose(query_ptr);
             } else {
-<<<<<<< HEAD
                 table->truncate(query_ptr, metadata_snapshot, context, table_lock);
-=======
-                table->truncate(query_ptr, context, table_lock);
->>>>>>> bdbf3ae7
             }
         }
         else if (query.kind == ASTDropQuery::Kind::Drop)
@@ -143,8 +139,6 @@
             } else {
                 database->dropTable(context, table_id.table_name, query.no_delay);
             }
-<<<<<<< HEAD
-=======
         }
     }
 
@@ -158,7 +152,6 @@
         {
             if (auto * atomic = typeid_cast<DatabaseAtomic *>(database.get()))
                 atomic->waitDetachedTableNotInUse(table_id.uuid);
->>>>>>> bdbf3ae7
         }
     }
 
