#include <filesystem>

#include <Core/Settings.h>
#include <Databases/DatabaseOnDisk.h>
#include <Databases/DatabaseOrdinary.h>
#include <Databases/DatabasesCommon.h>
#include <Dictionaries/getDictionaryConfigurationFromAST.h>
#include <IO/ReadBufferFromFile.h>
#include <IO/ReadHelpers.h>
#include <IO/WriteBufferFromFile.h>
#include <IO/WriteHelpers.h>
#include <Interpreters/Context.h>
#include <Interpreters/InterpreterCreateQuery.h>
#include <Parsers/ASTCreateQuery.h>
#include <Parsers/ASTSetQuery.h>
#include <Parsers/ParserCreateQuery.h>
#include <Parsers/formatAST.h>
#include <Parsers/parseQuery.h>
#include <Parsers/queryToString.h>
#include <Poco/DirectoryIterator.h>
#include <Common/Stopwatch.h>
#include <Common/ThreadPool.h>
#include <Common/escapeForFileName.h>
#include <Common/quoteString.h>
#include <Common/typeid_cast.h>
#include <common/logger_useful.h>

namespace fs = std::filesystem;

namespace DB
{
static constexpr size_t PRINT_MESSAGE_EACH_N_OBJECTS = 256;
static constexpr size_t PRINT_MESSAGE_EACH_N_SECONDS = 5;
static constexpr size_t METADATA_FILE_BUFFER_SIZE = 32768;

namespace ErrorCodes
{
    extern const int NOT_IMPLEMENTED;
}

namespace
{
    void tryAttachTable(
        Context & context,
        const ASTCreateQuery & query,
        DatabaseOrdinary & database,
        const String & database_name,
        const String & metadata_path,
        bool has_force_restore_data_flag)
    {
        assert(!query.is_dictionary);
        try
        {
            String table_name;
            StoragePtr table;
            std::tie(table_name, table)
                = createTableFromAST(query, database_name, database.getTableDataPath(query), context, has_force_restore_data_flag);
            database.attachTable(table_name, table, database.getTableDataPath(query));
        }
        catch (Exception & e)
        {
            e.addMessage(
                "Cannot attach table " + backQuote(database_name) + "." + backQuote(query.table) + " from metadata file " + metadata_path
                + " from query " + serializeAST(query));
            throw;
        }
    }


    void tryAttachDictionary(const ASTPtr & query, DatabaseOrdinary & database, const String & metadata_path)
    {
        auto & create_query = query->as<ASTCreateQuery &>();
        assert(create_query.is_dictionary);
        try
        {
            Poco::File meta_file(metadata_path);
            auto config = getDictionaryConfigurationFromAST(create_query, database.getDatabaseName());
            time_t modification_time = meta_file.getLastModified().epochTime();
            database.attachDictionary(create_query.table, DictionaryAttachInfo{query, config, modification_time});
        }
        catch (Exception & e)
        {
            e.addMessage(
                "Cannot attach dictionary " + backQuote(database.getDatabaseName()) + "." + backQuote(create_query.table)
                + " from metadata file " + metadata_path + " from query " + serializeAST(*query));
            throw;
        }
    }


    void logAboutProgress(Poco::Logger * log, size_t processed, size_t total, AtomicStopwatch & watch)
    {
        if (processed % PRINT_MESSAGE_EACH_N_OBJECTS == 0 || watch.compareAndRestart(PRINT_MESSAGE_EACH_N_SECONDS))
        {
            LOG_INFO(log, "{}%", processed * 100.0 / total);
            watch.restart();
        }
    }
}


DatabaseOrdinary::DatabaseOrdinary(const String & name_, const String & metadata_path_, Context & context_)
    : DatabaseOrdinary(name_, metadata_path_, "data/" + escapeForFileName(name_) + "/", "DatabaseOrdinary (" + name_ + ")", context_)
{
}

<<<<<<< HEAD
DatabaseOrdinary::DatabaseOrdinary(const String & name_, const String & metadata_path_, const String & data_path_, const String & logger, Context & context_)
        : DatabaseWithDictionaries(name_, metadata_path_, data_path_, logger, context_)
=======
DatabaseOrdinary::DatabaseOrdinary(
    const String & name_, const String & metadata_path_, const String & data_path_, const String & logger, const Context & context_)
    : DatabaseWithDictionaries(name_, metadata_path_, data_path_, logger, context_)
>>>>>>> b4f0e083
{
}

void DatabaseOrdinary::loadStoredObjects(Context & context, bool has_force_restore_data_flag, bool /*force_attach*/)
{
    /** Tables load faster if they are loaded in sorted (by name) order.
      * Otherwise (for the ext4 filesystem), `DirectoryIterator` iterates through them in some order,
      *  which does not correspond to order tables creation and does not correspond to order of their location on disk.
      */
    using FileNames = std::map<std::string, ASTPtr>;
    std::mutex file_names_mutex;
    FileNames file_names;

    size_t total_dictionaries = 0;

    auto process_metadata = [&context, &file_names, &total_dictionaries, &file_names_mutex, this](const String & file_name)
    {
        fs::path path(getMetadataPath());
        fs::path file_path(file_name);
        fs::path full_path = path / file_path;

        try
        {
            auto ast = parseQueryFromMetadata(log, context, full_path.string(), /*throw_on_error*/ true, /*remove_empty*/ false);
            if (ast)
            {
                auto * create_query = ast->as<ASTCreateQuery>();
                create_query->database = database_name;
                std::lock_guard lock{file_names_mutex};
                file_names[file_name] = ast;
                total_dictionaries += create_query->is_dictionary;
            }
        }
        catch (Exception & e)
        {
            e.addMessage("Cannot parse definition from metadata file " + full_path.string());
            throw;
        }
    };

    iterateMetadataFiles(context, process_metadata);

    size_t total_tables = file_names.size() - total_dictionaries;

    LOG_INFO(log, "Total {} tables and {} dictionaries.", total_tables, total_dictionaries);

    AtomicStopwatch watch;
    std::atomic<size_t> tables_processed{0};
    std::atomic<size_t> dictionaries_processed{0};

    ThreadPool pool;

    /// Attach tables.
    for (const auto & name_with_query : file_names)
    {
        const auto & create_query = name_with_query.second->as<const ASTCreateQuery &>();
        if (!create_query.is_dictionary)
            pool.scheduleOrThrowOnError([&]()
            {
                tryAttachTable(
                    context,
                    create_query,
                    *this,
                    database_name,
                    getMetadataPath() + name_with_query.first,
                    has_force_restore_data_flag);

                /// Messages, so that it's not boring to wait for the server to load for a long time.
                logAboutProgress(log, ++tables_processed, total_tables, watch);
            });
    }

    pool.wait();

    /// After all tables was basically initialized, startup them.
    startupTables(pool);

    /// Attach dictionaries.
    for (const auto & [name, query] : file_names)
    {
        auto create_query = query->as<const ASTCreateQuery &>();
        if (create_query.is_dictionary)
        {
            tryAttachDictionary(query, *this, getMetadataPath() + name);

            /// Messages, so that it's not boring to wait for the server to load for a long time.
            logAboutProgress(log, ++dictionaries_processed, total_dictionaries, watch);
        }
    }
}


void DatabaseOrdinary::startupTables(ThreadPool & thread_pool)
{
    LOG_INFO(log, "Starting up tables.");

    const size_t total_tables = tables.size();
    if (!total_tables)
        return;

    AtomicStopwatch watch;
    std::atomic<size_t> tables_processed{0};

    auto startup_one_table = [&](const StoragePtr & table)
    {
        table->startup();
        logAboutProgress(log, ++tables_processed, total_tables, watch);
    };


    try
    {
        for (const auto & table : tables)
            thread_pool.scheduleOrThrowOnError([&]() { startup_one_table(table.second); });
    }
    catch (...)
    {
        thread_pool.wait();
        throw;
    }
    thread_pool.wait();
}

void DatabaseOrdinary::alterTable(const Context & context, const StorageID & table_id, const StorageInMemoryMetadata & metadata)
{
    String table_name = table_id.table_name;
    /// Read the definition of the table and replace the necessary parts with new ones.
    String table_metadata_path = getObjectMetadataPath(table_name);
    String table_metadata_tmp_path = table_metadata_path + ".tmp";
    String statement;

    {
        ReadBufferFromFile in(table_metadata_path, METADATA_FILE_BUFFER_SIZE);
        readStringUntilEOF(statement, in);
    }

    ParserCreateQuery parser;
    ASTPtr ast = parseQuery(
        parser,
        statement.data(),
        statement.data() + statement.size(),
        "in file " + table_metadata_path,
        0,
        context.getSettingsRef().max_parser_depth);

    auto & ast_create_query = ast->as<ASTCreateQuery &>();

    bool has_structure = ast_create_query.columns_list && ast_create_query.columns_list->columns;
    if (ast_create_query.as_table_function && !has_structure)
        throw Exception(ErrorCodes::NOT_IMPLEMENTED, "Cannot alter table {} because it was created AS table function"
                                                     " and doesn't have structure in metadata", backQuote(table_name));

    assert(has_structure);
    ASTPtr new_columns = InterpreterCreateQuery::formatColumns(metadata.columns);
    ASTPtr new_indices = InterpreterCreateQuery::formatIndices(metadata.secondary_indices);
    ASTPtr new_constraints = InterpreterCreateQuery::formatConstraints(metadata.constraints);

    ast_create_query.columns_list->replace(ast_create_query.columns_list->columns, new_columns);
    ast_create_query.columns_list->setOrReplace(ast_create_query.columns_list->indices, new_indices);
    ast_create_query.columns_list->setOrReplace(ast_create_query.columns_list->constraints, new_constraints);

    if (metadata.select.select_query)
    {
        ast->replace(ast_create_query.select, metadata.select.select_query);
    }

    /// MaterializedView is one type of CREATE query without storage.
    if (ast_create_query.storage)
    {
        ASTStorage & storage_ast = *ast_create_query.storage;

        bool is_extended_storage_def
            = storage_ast.partition_by || storage_ast.primary_key || storage_ast.order_by || storage_ast.sample_by || storage_ast.settings;

        if (is_extended_storage_def)
        {
            if (metadata.sorting_key.definition_ast)
                storage_ast.set(storage_ast.order_by, metadata.sorting_key.definition_ast);

            if (metadata.primary_key.definition_ast)
                storage_ast.set(storage_ast.primary_key, metadata.primary_key.definition_ast);

            if (metadata.sampling_key.definition_ast)
                storage_ast.set(storage_ast.sample_by, metadata.sampling_key.definition_ast);

            if (metadata.table_ttl.definition_ast)
                storage_ast.set(storage_ast.ttl_table, metadata.table_ttl.definition_ast);
            else if (storage_ast.ttl_table != nullptr) /// TTL was removed
                storage_ast.ttl_table = nullptr;

            if (metadata.settings_changes)
                storage_ast.set(storage_ast.settings, metadata.settings_changes);
        }
    }

    statement = getObjectDefinitionFromCreateQuery(ast);
    {
        WriteBufferFromFile out(table_metadata_tmp_path, statement.size(), O_WRONLY | O_CREAT | O_EXCL);
        writeString(statement, out);
        out.next();
        if (context.getSettingsRef().fsync_metadata)
            out.sync();
        out.close();
    }

    commitAlterTable(table_id, table_metadata_tmp_path, table_metadata_path);
}

void DatabaseOrdinary::commitAlterTable(const StorageID &, const String & table_metadata_tmp_path, const String & table_metadata_path)
{
    try
    {
        /// rename atomically replaces the old file with the new one.
        Poco::File(table_metadata_tmp_path).renameTo(table_metadata_path);
    }
    catch (...)
    {
        Poco::File(table_metadata_tmp_path).remove();
        throw;
    }
}

}<|MERGE_RESOLUTION|>--- conflicted
+++ resolved
@@ -104,14 +104,9 @@
 {
 }
 
-<<<<<<< HEAD
-DatabaseOrdinary::DatabaseOrdinary(const String & name_, const String & metadata_path_, const String & data_path_, const String & logger, Context & context_)
-        : DatabaseWithDictionaries(name_, metadata_path_, data_path_, logger, context_)
-=======
 DatabaseOrdinary::DatabaseOrdinary(
     const String & name_, const String & metadata_path_, const String & data_path_, const String & logger, const Context & context_)
     : DatabaseWithDictionaries(name_, metadata_path_, data_path_, logger, context_)
->>>>>>> b4f0e083
 {
 }
 
